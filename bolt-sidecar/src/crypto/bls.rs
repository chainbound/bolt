use alloy::{primitives::FixedBytes, rpc::types::beacon::constants::BLS_PUBLIC_KEY_BYTES_LEN};
use ethereum_consensus::crypto::PublicKey as BlsPublicKey;

pub use blst::min_pk::{PublicKey, SecretKey as BlsSecretKey};
pub use ethereum_consensus::deneb::BlsSignature;

/// The BLS Domain Separator used in Ethereum 2.0.
pub const BLS_DST_PREFIX: &[u8] = b"BLS_SIG_BLS12381G2_XMD:SHA-256_SSWU_RO_POP_";

/// A fixed-size byte array for BLS signatures.
pub type BLSSig = FixedBytes<96>;

/// Trait for any types that can be signed and verified with BLS.
/// This trait is used to abstract over the signing and verification of different types.
pub trait SignableBLS {
    /// Returns the digest of the object.
    fn digest(&self) -> [u8; 32];
<<<<<<< HEAD

    /// Sign the object with the given key. Returns the signature.
    ///
    /// Note: The default implementation should be used where possible.
    #[allow(dead_code)]
    fn sign(&self, key: &BlsSecretKey) -> Signature {
        sign_with_prefix(key, &self.digest())
    }

    /// Verify the signature of the object with the given public key.
    ///
    /// Note: The default implementation should be used where possible.
    fn verify(&self, signature: &Signature, pubkey: &BlsPublicKey) -> bool {
        signature.verify(false, &self.digest(), BLS_DST_PREFIX, &[], pubkey, true) ==
            BLST_ERROR::BLST_SUCCESS
    }
}

/// A generic signing trait to generate BLS signatures.
#[async_trait::async_trait]
pub trait SignerBLS: Send + Debug {
    /// Sign the given data and return the signature.
    async fn sign(&self, data: &[u8; 32]) -> eyre::Result<BLSSig>;
}

/// A BLS signer that can sign any type that implements the `Signable` trait.
#[derive(Debug, Clone)]
pub struct Signer {
    key: BlsSecretKey,
}

impl Signer {
    /// Create a new signer with the given BLS secret key.
    pub fn new(key: BlsSecretKey) -> Self {
        Self { key }
    }

    /// Create a signer with a random BLS key.
    pub fn random() -> Self {
        Self { key: random_bls_secret() }
    }

    /// Verify the signature of the object with the given public key.
    #[allow(dead_code)]
    pub fn verify<T: SignableBLS>(
        &self,
        obj: &T,
        signature: &Signature,
        pubkey: &BlsPublicKey,
    ) -> bool {
        obj.verify(signature, pubkey)
    }
=======
>>>>>>> 45e078ae
}

/// Convert a BLS public key from Consensus Types to a byte array.
pub fn cl_public_key_to_arr(pubkey: BlsPublicKey) -> [u8; BLS_PUBLIC_KEY_BYTES_LEN] {
    pubkey.as_ref().try_into().expect("BLS keys are 48 bytes")
}<|MERGE_RESOLUTION|>--- conflicted
+++ resolved
@@ -15,61 +15,6 @@
 pub trait SignableBLS {
     /// Returns the digest of the object.
     fn digest(&self) -> [u8; 32];
-<<<<<<< HEAD
-
-    /// Sign the object with the given key. Returns the signature.
-    ///
-    /// Note: The default implementation should be used where possible.
-    #[allow(dead_code)]
-    fn sign(&self, key: &BlsSecretKey) -> Signature {
-        sign_with_prefix(key, &self.digest())
-    }
-
-    /// Verify the signature of the object with the given public key.
-    ///
-    /// Note: The default implementation should be used where possible.
-    fn verify(&self, signature: &Signature, pubkey: &BlsPublicKey) -> bool {
-        signature.verify(false, &self.digest(), BLS_DST_PREFIX, &[], pubkey, true) ==
-            BLST_ERROR::BLST_SUCCESS
-    }
-}
-
-/// A generic signing trait to generate BLS signatures.
-#[async_trait::async_trait]
-pub trait SignerBLS: Send + Debug {
-    /// Sign the given data and return the signature.
-    async fn sign(&self, data: &[u8; 32]) -> eyre::Result<BLSSig>;
-}
-
-/// A BLS signer that can sign any type that implements the `Signable` trait.
-#[derive(Debug, Clone)]
-pub struct Signer {
-    key: BlsSecretKey,
-}
-
-impl Signer {
-    /// Create a new signer with the given BLS secret key.
-    pub fn new(key: BlsSecretKey) -> Self {
-        Self { key }
-    }
-
-    /// Create a signer with a random BLS key.
-    pub fn random() -> Self {
-        Self { key: random_bls_secret() }
-    }
-
-    /// Verify the signature of the object with the given public key.
-    #[allow(dead_code)]
-    pub fn verify<T: SignableBLS>(
-        &self,
-        obj: &T,
-        signature: &Signature,
-        pubkey: &BlsPublicKey,
-    ) -> bool {
-        obj.verify(signature, pubkey)
-    }
-=======
->>>>>>> 45e078ae
 }
 
 /// Convert a BLS public key from Consensus Types to a byte array.
